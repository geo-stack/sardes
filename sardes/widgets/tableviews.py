--- conflicted
+++ resolved
@@ -566,7 +566,14 @@
         super().__init__()
         self.setSourceModel(source_model)
 
-<<<<<<< HEAD
+    # ---- Qt methods override
+    def headerData(self, section, orientation, role=Qt.DisplayRole):
+        """
+        Override Qt method so that the visual indexes of the rows are shown in
+        the vertical header of the table instead of their logical indexes.
+        """
+        return self.sourceModel().headerData(section, orientation, role)
+
     # ---- Source model methods
     def cancel_data_edits_at(self, proxy_indexes):
         self.sourceModel().cancel_data_edits_at(
@@ -574,15 +581,6 @@
 
     def get_data_at(self, proxy_index, ignore_edits=False):
         return self.sourceModel().get_data_at(self.mapToSource(proxy_index))
-=======
-    def headerData(self, section, orientation, role=Qt.DisplayRole):
-        """
-        Override Qt method so that the visual indexes of the rows are shown in
-        the vertical header of the table instead of their logical indexes.
-        """
-        return self.sourceModel().headerData(section, orientation, role)
-
->>>>>>> 9cd7703b
 
     def get_horizontal_header_label_at(self, column_or_index):
         return self.sourceModel().get_horizontal_header_label_at(
@@ -675,7 +673,6 @@
             row_data = None
         return row_data
 
-<<<<<<< HEAD
     def row_count(self):
         """Return this table number of visible row."""
         return self.proxy_model.rowCount()
@@ -686,11 +683,10 @@
         selected items.
         """
         return len(self.get_selected_rows_data())
-=======
+
     def visible_row_count(self):
         """Return this table number of visible rows."""
         return self.source_model.rowCount()
->>>>>>> 9cd7703b
 
     # ---- Column options
     def column_count(self):
