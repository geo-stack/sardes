# -*- coding: utf-8 -*-
# -----------------------------------------------------------------------------
# Copyright © SARDES Project Contributors
# https://github.com/cgq-qgc/sardes
#
# This file is part of SARDES.
# Licensed under the terms of the GNU General Public License.
# -----------------------------------------------------------------------------

# It is often said when developing interfaces that you need to fail fast,
# and iterate often. When creating a UI, you will make mistakes. Just keep
# moving forward, and remember to keep your UI out of the way.
# http://blog.teamtreehouse.com/10-user-interface-design-fundamentals

# Enforce using dots as decimal separators for the whole application.
from qtpy.QtCore import QLocale
QLocale.setDefault(QLocale(QLocale.C))

# ---- Standard imports
import os
import os.path as osp
import platform
import sys
import importlib

# ---- Third party imports
from qtpy.QtCore import Qt, QUrl, Slot, QEvent, Signal
from qtpy.QtGui import QDesktopServices
from qtpy.QtWidgets import (QApplication, QActionGroup, QMainWindow, QMenu,
                            QMessageBox, QToolButton)

# ---- Local imports
# Note: when possible, move imports of widgets and plugins exactly where they
# are needed in MainWindow to speed up perceived startup time.

from sardes import __namever__, __project_url__, __appname__
from sardes.config.main import CONF, TEMP_DIR
from sardes.config.icons import get_icon
from sardes.config.locale import (
    _, get_available_translations, get_lang_conf,
    LANGUAGE_CODES, set_lang_conf)
from sardes.config.main import CONFIG_DIR
from sardes.widgets.tableviews import RowCountLabel
from sardes.utils.qthelpers import (
    create_action, create_mainwindow_toolbar, create_toolbar_stretcher,
    create_toolbutton, qbytearray_to_hexstate, hexstate_to_qbytearray)
from sardes.utils.fileio import delete_folder_recursively

from multiprocessing import freeze_support
freeze_support()

GITHUB_ISSUES_URL = __project_url__ + "/issues"


class MainWindowBase(QMainWindow):
    sig_about_to_close = Signal()

    def __init__(self, splash=None):
        super().__init__()
        self.splash = splash
        self.setWindowIcon(get_icon('master'))
        self.setWindowTitle(__namever__)
        self.setCentralWidget(None)
        self.setDockNestingEnabled(True)
        if platform.system() == 'Windows':
            import ctypes
            ctypes.windll.shell32.SetCurrentProcessExplicitAppUserModelID(
                __namever__)

        self._is_closing = None

        # Toolbars and plugins
        self.visible_toolbars = []
        self.toolbars = []
        self.thirdparty_plugins = []
        self.internal_plugins = []
        self._is_panes_and_toolbars_locked = False

        # Setup the database connection manager.
        from sardes.database.database_manager import DatabaseConnectionManager
        print("Setting up the database connection manager...", end=' ')
        self.set_splash(_("Setting up the database connection manager..."))
        self.db_connection_manager = DatabaseConnectionManager()
        print("done")

        self.setup()

    def set_splash(self, message):
        """Set splash message."""
        if self.splash is not None:
            self.splash.showMessage(message)

    # ---- Public API
    def setup_default_layout(self):
        """Setup the default layout for Sardes mainwindow."""
        pass

    def setup_internal_plugins(self):
        """Setup Sardes internal plugins."""
        pass

    # ---- Setup
    def setup(self):
        """Setup the main window"""
        self.installEventFilter(self)
        self.setup_preferences()
        self.setup_options_button()
        self.setup_statusbar()
        self._restore_window_geometry()
        self.setup_internal_plugins()
        self.setup_thirdparty_plugins()

        # Note: The window state must be restored after the setup of the
        # plugins and toolbars.
        self._restore_window_state()

    def setup_preferences(self):
        """Setup Sardes config dialog."""
        from sardes.preferences import ConfDialog, DocumentsSettingsConfPage
        self.confdialog = ConfDialog(self)
        self.confdialog.add_confpage(DocumentsSettingsConfPage())

<<<<<<< HEAD
    def setup_internal_plugins(self):
        """Setup Sardes internal plugins."""
        # NOTE: We must import each internal plugin explicitely here or else
        # we would have to add each of them as hidden import to the pyinstaller
        # spec file for them to be packaged as part of the Sardes binary.

        # Tables plugin.
        from sardes.plugins.tables import SARDES_PLUGIN_CLASS
        plugin_title = SARDES_PLUGIN_CLASS.get_plugin_title()
        print("Loading the {} plugin...".format(plugin_title), end=' ')
        splash.showMessage(_("Loading the {} plugin...").format(plugin_title))
        self.tables_plugin = SARDES_PLUGIN_CLASS(self)
        self.tables_plugin.register_plugin()
        self.internal_plugins.append(self.tables_plugin)
        print("done")

        # Librairies plugin.
        from sardes.plugins.librairies import SARDES_PLUGIN_CLASS
        plugin_title = SARDES_PLUGIN_CLASS.get_plugin_title()
        print("Loading the {} plugin...".format(plugin_title), end=' ')
        splash.showMessage(_("Loading the {} plugin...").format(plugin_title))
        self.librairies_plugin = SARDES_PLUGIN_CLASS(self)
        self.librairies_plugin.register_plugin()
        self.internal_plugins.append(self.librairies_plugin)
        print("done")

        # Database plugin.
        from sardes.plugins.databases import SARDES_PLUGIN_CLASS
        plugin_title = SARDES_PLUGIN_CLASS.get_plugin_title()
        print("Loading the {} plugin...".format(plugin_title), end=' ')
        splash.showMessage(_("Loading the {} plugin...").format(plugin_title))
        self.databases_plugin = SARDES_PLUGIN_CLASS(self)
        self.databases_plugin.register_plugin()
        self.internal_plugins.append(self.databases_plugin)
        print("done")

        # Import Data Wizard.
        from sardes.plugins.dataio import SARDES_PLUGIN_CLASS
        plugin_title = SARDES_PLUGIN_CLASS.get_plugin_title()
        print("Loading the {} plugin...".format(plugin_title), end=' ')
        splash.showMessage(_("Loading the {} plugin...").format(plugin_title))
        self.data_import_plugin = SARDES_PLUGIN_CLASS(self)
        self.data_import_plugin.register_plugin()
        self.internal_plugins.append(self.data_import_plugin)
        print("done")

        # Time Data plugin.
        from sardes.plugins.readings import SARDES_PLUGIN_CLASS
        plugin_title = SARDES_PLUGIN_CLASS.get_plugin_title()
        print("Loading the {} plugin...".format(plugin_title), end=' ')
        splash.showMessage(_("Loading the {} plugin...").format(plugin_title))
        self.readings_plugin = SARDES_PLUGIN_CLASS(self)
        self.readings_plugin.register_plugin()
        self.internal_plugins.append(self.readings_plugin)
        print("done")

        # Piezometric Network plugin.
        from sardes.plugins.network import SARDES_PLUGIN_CLASS
        plugin_title = SARDES_PLUGIN_CLASS.get_plugin_title()
        print("Loading the {} plugin...".format(plugin_title), end=' ')
        splash.showMessage(_("Loading the {} plugin...").format(plugin_title))
        self.network_plugin = SARDES_PLUGIN_CLASS(self)
        self.network_plugin.register_plugin()
        self.internal_plugins.append(self.network_plugin)
        print("done")

=======
>>>>>>> f23f26e9
    def setup_thirdparty_plugins(self):
        """Setup Sardes third party plugins."""
        installed_thirdparty_plugins = []

        user_plugin_path = osp.join(CONFIG_DIR, 'plugins')
        if not osp.isdir(user_plugin_path):
            os.makedirs(user_plugin_path)

        for module_name in installed_thirdparty_plugins:
            if module_name not in sys.modules:
                try:
                    module_spec = importlib.machinery.PathFinder.find_spec(
                        module_name, [user_plugin_path])
                    if module_spec:
                        module = module_spec.loader.load_module()
                        sys.modules[module_name] = module
                        self.set_splash(
                            _("Loading the {} plugin...").format(
                                module.SARDES_PLUGIN_CLASS.get_plugin_title()))
                        plugin = module.SARDES_PLUGIN_CLASS(self)
                        plugin.register_plugin()
                        self.thirdparty_plugins.append(plugin)
                except Exception as error:
                    print("{}: {}".format(module_name, str(error)))
            else:
                raise Warning(
                    "{}: This module is already loaded.".format(module_name))

    # ---- Tables
    def register_table(self, table):
        """
        Register a SardesTableView to the mainwindow.
        """
        self.tables_row_count.register_table(table)

    def unregister_table(self, table):
        """
        Un-register a SardesTableView from the mainwindow.
        """
        self.tables_row_count.unregister_table(table)

    # ---- Statusbar
    def setup_statusbar(self):
        """
        Setup the status bar of the mainwindow.
        """
        statusbar = self.statusBar()
        statusbar.setSizeGripEnabled(False)

        # Number of row(s) selected.
        self.tables_row_count = RowCountLabel()
        statusbar.addPermanentWidget(self.tables_row_count)

    # ---- Toolbar setup
    @Slot(bool)
    def toggle_lock_dockwidgets_and_toolbars(self, locked):
        """
        Lock or unlock this mainwindow dockwidgets and toolbars.
        """
        self._is_panes_and_toolbars_locked = locked
        self.lock_dockwidgets_and_toolbars_action.setIcon(
            get_icon('pane_lock' if locked else 'pane_unlock'))
        self.lock_dockwidgets_and_toolbars_action.setText(
            _('Unlock panes and toolbars') if locked else
            _('Lock panes and toolbars'))
        for plugin in self.internal_plugins + self.thirdparty_plugins:
            plugin.lock_pane_and_toolbar(locked)
        for toolbar in self.toolbars:
            toolbar.setMovable(not locked)

    # ---- Setup options button and menu
    def setup_options_button(self):
        """
        Setup a the options menu toolbutton (hamburger menu) and add it
        to a toolbar.
        """
        self.options_menu_toolbar = create_mainwindow_toolbar(
            "Options toolbar")

        # Add a stretcher to the toolbar.
        self.options_menu_toolbar.addWidget(create_toolbar_stretcher())

        # Add the tools and options button.
        self.options_menu_button = create_toolbutton(
            self, icon='tooloptions',
            text=_("Tools and options"),
            tip=_("Open the tools and options menu."),
            shortcut='Ctrl+Shift+T')
        self.options_menu_button.setStyleSheet(
            "QToolButton::menu-indicator{image: none;}")
        self.options_menu_button.setPopupMode(QToolButton.InstantPopup)
        self.options_menu_button.setMenu(self.setup_options_menu())
        self.options_menu_toolbar.addWidget(self.options_menu_button)

        self.toolbars.append(self.options_menu_toolbar)
        self.addToolBar(self.options_menu_toolbar)

    def setup_options_menu(self):
        """Create and return the options menu of this application."""
        options_menu = QMenu(self)

        # Create the languages menu.
        self.lang_menu = QMenu(_('Languages'), self)
        self.lang_menu.setIcon(get_icon('languages'))

        lang_conf = get_lang_conf()
        action_group = QActionGroup(self)
        for lang in get_available_translations():
            lang_action = create_action(
                action_group, LANGUAGE_CODES[lang], icon='lang_' + lang,
                toggled=lambda _, lang=lang: self.set_language(lang))
            self.lang_menu.addAction(lang_action)
            if lang == lang_conf:
                lang_action.setChecked(True)

        # Create the preference action to show the preference dialog window.
        preferences_action = create_action(
            self, _('Preferences...'), icon='preferences',
            shortcut='Ctrl+Shift+P', context=Qt.ApplicationShortcut,
            triggered=self.confdialog.show
            )

        # Create the panes and toolbars menus and actions
        self.panes_menu = QMenu(_("Panes"), self)
        self.panes_menu.setIcon(get_icon('panes'))

        self.toolbars_menu = QMenu(_("Toolbars"), self)
        self.toolbars_menu.setIcon(get_icon('toolbars'))

        self.lock_dockwidgets_and_toolbars_action = create_action(
            self, _('Lock panes and toolbars'),
            shortcut='Ctrl+Shift+F5', context=Qt.ApplicationShortcut,
            triggered=(
                lambda checked: self.toggle_lock_dockwidgets_and_toolbars(
                    not self._is_panes_and_toolbars_locked))
            )

        self.reset_window_layout_action = create_action(
            self, _('Reset window layout'), icon='reset_layout',
            triggered=self.reset_window_layout)

        # Create help related actions and menus.
        report_action = create_action(
            self, _('Report an issue...'), icon='bug',
            shortcut='Ctrl+Shift+R', context=Qt.ApplicationShortcut,
            triggered=lambda: QDesktopServices.openUrl(QUrl(GITHUB_ISSUES_URL))
            )
        about_action = create_action(
            self, _('About Sardes...'), icon='information',
            shortcut='Ctrl+Shift+I', context=Qt.ApplicationShortcut
            )
        exit_action = create_action(
            self, _('Exit'), icon='exit', triggered=self.close,
            shortcut='Ctrl+Shift+Q', context=Qt.ApplicationShortcut
            )

        # Add the actions and menus to the options menu.
        options_menu_items = [
            self.lang_menu, preferences_action, None, self.panes_menu,
            self.toolbars_menu, self.lock_dockwidgets_and_toolbars_action,
            self.reset_window_layout_action, None, report_action, about_action,
            exit_action
            ]
        for item in options_menu_items:
            if item is None:
                options_menu.addSeparator()
            elif isinstance(item, QMenu):
                options_menu.addMenu(item)
            else:
                options_menu.addAction(item)

        return options_menu

    # ---- Language and other locale settings.
    def set_language(self, lang):
        """
        Set the language to be used by this application for its labels,
        menu, messages, etc.
        """
        if lang != get_lang_conf():
            set_lang_conf(lang)
            QMessageBox.information(
                self,
                _("Language change"),
                _("The language has been set to <i>{}</i>. Restart Sardes to "
                  "apply this change.").format(LANGUAGE_CODES[lang]))

    # ---- Main window settings
    @Slot()
    def reset_window_layout(self):
        """
        Reset window layout to default
        """
        answer = QMessageBox.warning(
            self, _("Reset Window Layout"),
            _("Window layout will be reset to default settings.<br><br>"
              "Do you want to continue?"),
            QMessageBox.Yes | QMessageBox.No)
        if answer == QMessageBox.Yes:
            self.setup_default_layout()

    def _restore_window_geometry(self):
        """
        Restore the geometry of this mainwindow from the value saved
        in the config.
        """
        hexstate = CONF.get('main', 'window/geometry', None)
        if hexstate:
            hexstate = hexstate_to_qbytearray(hexstate)
            self.restoreGeometry(hexstate)
        else:
            from sardes.config.gui import INIT_MAINWINDOW_SIZE
            self.resize(*INIT_MAINWINDOW_SIZE)

    def _save_window_geometry(self):
        """
        Save the geometry of this mainwindow to the config.
        """
        hexstate = qbytearray_to_hexstate(self.saveGeometry())
        CONF.set('main', 'window/geometry', hexstate)

    def _restore_window_state(self):
        """
        Restore the state of this mainwindow’s toolbars and dockwidgets from
        the value saved in the config.
        """
        # We setup the default layout configuration first.
        self.setup_default_layout()

        # Then we appply saved configuration if it exists.
        hexstate = CONF.get('main', 'window/state', None)
        if hexstate:
            hexstate = hexstate_to_qbytearray(hexstate)
            self.restoreState(hexstate)
        self.toggle_lock_dockwidgets_and_toolbars(
            CONF.get('main', 'panes_and_toolbars_locked'))

    def _save_window_state(self):
        """
        Save the state of this mainwindow’s toolbars and dockwidgets to
        the config.
        """
        hexstate = qbytearray_to_hexstate(self.saveState())
        CONF.set('main', 'window/state', hexstate)
        CONF.set('main', 'panes_and_toolbars_locked',
                 self._is_panes_and_toolbars_locked)

    # ---- Qt method override/extension
    def eventFilter(self, widget, event):
        """
        An event filter to prevent status tips from buttons and menus
        to show in the status bar.
        """
        if event.type() == QEvent.StatusTip:
            return True
        return False

    def show(self):
        """
        Extend Qt method to call show_plugin on each installed plugin.
        """
        super().show()
        for plugin in self.internal_plugins + self.thirdparty_plugins:
            plugin.show_plugin()

    def closeEvent(self, event):
        """Reimplement Qt closeEvent."""
        if self._is_closing is None:
            print('Closing {}...'.format(__appname__))
            QApplication.setOverrideCursor(Qt.WaitCursor)
            self._is_closing = True

            self._save_window_geometry()
            self._save_window_state()

            # Close all internal and thirdparty plugins.
            for plugin in self.internal_plugins + self.thirdparty_plugins:
                plugin.close_plugin()

            # Clean temp files.
            print('Cleaning temp files...', end=' ')
            delete_folder_recursively(TEMP_DIR)
            print('done')

            # Close the database connection manager.
            self.db_connection_manager.close(
                callback=self._handle_project_manager_closed)
        elif self._is_closing is True:
            event.ignore()
        elif self._is_closing is False:
            self.sig_about_to_close.emit()
            event.accept()

    def _handle_project_manager_closed(self, *args, **kargs):
        """
        Close Gwire after the project manager has been safely closed.
        """
        self._is_closing = False
        self.close()

    def createPopupMenu(self):
        """
        Override Qt method to remove the options menu toolbar from the
        popup menu so that it remains always visible.
        """
        filteredMenu = super().createPopupMenu()
        filteredMenu.removeAction(self.options_menu_toolbar.toggleViewAction())
        return filteredMenu


class MainWindow(MainWindowBase):

    # ---- Plugin interactions
    def view_timeseries_data(self, sampling_feature_uuid):
        """
        Create and show a table to visualize the timeseries data related
        to the given sampling feature uuid.
        """
        self.readings_plugin.view_timeseries_data(sampling_feature_uuid)

    def setup_default_layout(self):
        """
        Setup the default layout for Sardes mainwindow.
        """
        self.setUpdatesEnabled(False)

        # Make sure all plugins are docked and visible.
        self.tables_plugin.dockwindow.dock()
        self.librairies_plugin.dockwindow.dock()
        self.data_import_plugin.dockwindow.dock()
        self.readings_plugin.dockwindow.dock()

        # Split dockwidgets.
        # Note that we use both directions to ensure proper update in case
        # the tables plugin is already in a tabbed docked area. In that case,
        # doing only the horizontal orientation simply adds the other plugin
        # to the tabbed docked area instead of next to it.
        for orientation in [Qt.Vertical, Qt.Horizontal]:
            self.splitDockWidget(
                self.tables_plugin.dockwidget(),
                self.data_import_plugin.dockwidget(),
                orientation)

        # Tabify dockwidget.
        self.tabifyDockWidget(
            self.tables_plugin.dockwidget(),
            self.readings_plugin.dockwidget())
        self.tabifyDockWidget(
            self.readings_plugin.dockwidget(),
            self.librairies_plugin.dockwidget())

        # Resize dockwidgets.
        wf2 = int(500 / self.width() * 100)
        wf1 = 100 - wf2
        dockwidgets = [self.tables_plugin.dockwidget(),
                       self.data_import_plugin.dockwidget()]
        width_fractions = [wf1, wf2]
        self.resizeDocks(dockwidgets, width_fractions, Qt.Horizontal)

        self.tables_plugin.switch_to_plugin()
        self.setUpdatesEnabled(True)

    def setup_internal_plugins(self):
        """Setup Sardes internal plugins."""
        # NOTE: We must import each internal plugin explicitely here or else
        # we would have to add each of them as hidden import to the pyinstaller
        # spec file for them to be packaged as part of the Sardes binary.

        # Tables plugin.
        from sardes.plugins.tables import SARDES_PLUGIN_CLASS
        plugin_title = SARDES_PLUGIN_CLASS.get_plugin_title()
        print("Loading the {} plugin...".format(plugin_title), end=' ')
        self.set_splash(_("Loading the {} plugin...").format(plugin_title))
        self.tables_plugin = SARDES_PLUGIN_CLASS(self)
        self.tables_plugin.register_plugin()
        self.internal_plugins.append(self.tables_plugin)
        print("done")

        # Librairies plugin.
        from sardes.plugins.librairies import SARDES_PLUGIN_CLASS
        plugin_title = SARDES_PLUGIN_CLASS.get_plugin_title()
        print("Loading the {} plugin...".format(plugin_title), end=' ')
        self.set_splash(_("Loading the {} plugin...").format(plugin_title))
        self.librairies_plugin = SARDES_PLUGIN_CLASS(self)
        self.librairies_plugin.register_plugin()
        self.internal_plugins.append(self.librairies_plugin)
        print("done")

        # Database plugin.
        from sardes.plugins.databases import SARDES_PLUGIN_CLASS
        plugin_title = SARDES_PLUGIN_CLASS.get_plugin_title()
        print("Loading the {} plugin...".format(plugin_title), end=' ')
        self.set_splash(_("Loading the {} plugin...").format(plugin_title))
        self.databases_plugin = SARDES_PLUGIN_CLASS(self)
        self.databases_plugin.register_plugin()
        self.internal_plugins.append(self.databases_plugin)
        print("done")

        # Import Data Wizard.
        from sardes.plugins.dataio import SARDES_PLUGIN_CLASS
        plugin_title = SARDES_PLUGIN_CLASS.get_plugin_title()
        print("Loading the {} plugin...".format(plugin_title), end=' ')
        self.set_splash(_("Loading the {} plugin...").format(plugin_title))
        self.data_import_plugin = SARDES_PLUGIN_CLASS(self)
        self.data_import_plugin.register_plugin()
        self.internal_plugins.append(self.data_import_plugin)
        print("done")

        # Time Data plugin.
        from sardes.plugins.readings import SARDES_PLUGIN_CLASS
        plugin_title = SARDES_PLUGIN_CLASS.get_plugin_title()
        print("Loading the {} plugin...".format(plugin_title), end=' ')
        self.set_splash(_("Loading the {} plugin...").format(plugin_title))
        self.readings_plugin = SARDES_PLUGIN_CLASS(self)
        self.readings_plugin.register_plugin()
        self.internal_plugins.append(self.readings_plugin)
        print("done")

    def show(self):
        """
        Extend Qt method to call show_plugin on each installed plugin.
        """
        super().show()

        # Connect to database if options is True.
        # NOTE: This must be done after all internal and thirdparty plugins
        # have been registered in case they are connected to the database
        # manager connection signals.
        if self.databases_plugin.get_option('auto_connect_to_database'):
            self.databases_plugin.connect_to_database()


def except_hook(cls, exception, traceback):
    """
    Used to override the default sys except hook so that this application
    doesn't automatically exit when an unhandled exception occurs.

    See this StackOverflow answer for more details :
    https://stackoverflow.com/a/33741755/4481445
    """
    sys.__excepthook__(cls, exception, traceback)


if __name__ == '__main__':
    print('Starting SARDES...')

    app = QApplication(sys.argv)
    sys.excepthook = except_hook

    from sardes.widgets.splash import SplashScreen
    splash = SplashScreen()
    splash.showMessage(_("Initializing {}...").format(__namever__))

    main = MainWindow(splash)
    splash.finish(main)

    from PyQt5.QtWidgets import QStyleFactory
    app.setStyle(QStyleFactory.create('WindowsVista'))

    main.show()
    sys.exit(app.exec_())<|MERGE_RESOLUTION|>--- conflicted
+++ resolved
@@ -120,75 +120,6 @@
         self.confdialog = ConfDialog(self)
         self.confdialog.add_confpage(DocumentsSettingsConfPage())
 
-<<<<<<< HEAD
-    def setup_internal_plugins(self):
-        """Setup Sardes internal plugins."""
-        # NOTE: We must import each internal plugin explicitely here or else
-        # we would have to add each of them as hidden import to the pyinstaller
-        # spec file for them to be packaged as part of the Sardes binary.
-
-        # Tables plugin.
-        from sardes.plugins.tables import SARDES_PLUGIN_CLASS
-        plugin_title = SARDES_PLUGIN_CLASS.get_plugin_title()
-        print("Loading the {} plugin...".format(plugin_title), end=' ')
-        splash.showMessage(_("Loading the {} plugin...").format(plugin_title))
-        self.tables_plugin = SARDES_PLUGIN_CLASS(self)
-        self.tables_plugin.register_plugin()
-        self.internal_plugins.append(self.tables_plugin)
-        print("done")
-
-        # Librairies plugin.
-        from sardes.plugins.librairies import SARDES_PLUGIN_CLASS
-        plugin_title = SARDES_PLUGIN_CLASS.get_plugin_title()
-        print("Loading the {} plugin...".format(plugin_title), end=' ')
-        splash.showMessage(_("Loading the {} plugin...").format(plugin_title))
-        self.librairies_plugin = SARDES_PLUGIN_CLASS(self)
-        self.librairies_plugin.register_plugin()
-        self.internal_plugins.append(self.librairies_plugin)
-        print("done")
-
-        # Database plugin.
-        from sardes.plugins.databases import SARDES_PLUGIN_CLASS
-        plugin_title = SARDES_PLUGIN_CLASS.get_plugin_title()
-        print("Loading the {} plugin...".format(plugin_title), end=' ')
-        splash.showMessage(_("Loading the {} plugin...").format(plugin_title))
-        self.databases_plugin = SARDES_PLUGIN_CLASS(self)
-        self.databases_plugin.register_plugin()
-        self.internal_plugins.append(self.databases_plugin)
-        print("done")
-
-        # Import Data Wizard.
-        from sardes.plugins.dataio import SARDES_PLUGIN_CLASS
-        plugin_title = SARDES_PLUGIN_CLASS.get_plugin_title()
-        print("Loading the {} plugin...".format(plugin_title), end=' ')
-        splash.showMessage(_("Loading the {} plugin...").format(plugin_title))
-        self.data_import_plugin = SARDES_PLUGIN_CLASS(self)
-        self.data_import_plugin.register_plugin()
-        self.internal_plugins.append(self.data_import_plugin)
-        print("done")
-
-        # Time Data plugin.
-        from sardes.plugins.readings import SARDES_PLUGIN_CLASS
-        plugin_title = SARDES_PLUGIN_CLASS.get_plugin_title()
-        print("Loading the {} plugin...".format(plugin_title), end=' ')
-        splash.showMessage(_("Loading the {} plugin...").format(plugin_title))
-        self.readings_plugin = SARDES_PLUGIN_CLASS(self)
-        self.readings_plugin.register_plugin()
-        self.internal_plugins.append(self.readings_plugin)
-        print("done")
-
-        # Piezometric Network plugin.
-        from sardes.plugins.network import SARDES_PLUGIN_CLASS
-        plugin_title = SARDES_PLUGIN_CLASS.get_plugin_title()
-        print("Loading the {} plugin...".format(plugin_title), end=' ')
-        splash.showMessage(_("Loading the {} plugin...").format(plugin_title))
-        self.network_plugin = SARDES_PLUGIN_CLASS(self)
-        self.network_plugin.register_plugin()
-        self.internal_plugins.append(self.network_plugin)
-        print("done")
-
-=======
->>>>>>> f23f26e9
     def setup_thirdparty_plugins(self):
         """Setup Sardes third party plugins."""
         installed_thirdparty_plugins = []
@@ -607,6 +538,16 @@
         self.internal_plugins.append(self.readings_plugin)
         print("done")
 
+        # Piezometric Network plugin.
+        from sardes.plugins.network import SARDES_PLUGIN_CLASS
+        plugin_title = SARDES_PLUGIN_CLASS.get_plugin_title()
+        print("Loading the {} plugin...".format(plugin_title), end=' ')
+        self.set_splash(_("Loading the {} plugin...").format(plugin_title))
+        self.network_plugin = SARDES_PLUGIN_CLASS(self)
+        self.network_plugin.register_plugin()
+        self.internal_plugins.append(self.network_plugin)
+        print("done")
+
     def show(self):
         """
         Extend Qt method to call show_plugin on each installed plugin.
