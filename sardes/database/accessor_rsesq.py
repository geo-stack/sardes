# -*- coding: utf-8 -*-
# -----------------------------------------------------------------------------
# Copyright © SARDES Project Contributors
# https://github.com/cgq-qgc/sardes
#
# This file is part of SARDES.
# Licensed under the terms of the GNU General Public License.
# -----------------------------------------------------------------------------

"""
Object-Relational Mapping and Accessor implementation of the RSESQ database.
"""

# ---- Third party imports
from geoalchemy2 import Geometry
from geoalchemy2.elements import WKTElement
import numpy as np
import pandas as pd
<<<<<<< HEAD
from sqlalchemy import create_engine, extract, func
from sqlalchemy import Column, DateTime, Float, ForeignKey, Integer, String
=======
from psycopg2.extensions import register_adapter, AsIs
from sqlalchemy import create_engine
from sqlalchemy import Column, Integer, String, Float, DateTime
>>>>>>> b4db2e51
from sqlalchemy.dialects.postgresql import UUID
from sqlalchemy.inspection import inspect
from sqlalchemy.exc import DBAPIError, ProgrammingError
from sqlalchemy.ext.declarative import declarative_base
from sqlalchemy.engine.url import URL
from sqlalchemy.orm import sessionmaker, relationship
from sqlalchemy.types import TEXT, VARCHAR, Boolean

# ---- Local imports
from sardes.api.database_accessor import DatabaseAccessor
from sardes.database.utils import map_table_column_names, format_sqlobject_repr
from sardes.api.timeseries import TimeSeriesGroup, TimeSeries


# =============================================================================
# ---- Register Adapters
# =============================================================================
# This is required to avoid a "can't adapt type 'numpy.int64' or
# 'numpy.float64'" psycopg2.ProgrammingError.
# See https://stackoverflow.com/questions/50626058

def addapt_numpy_float64(numpy_float64):
    return AsIs(numpy_float64)


def addapt_numpy_int64(numpy_int64):
    return AsIs(numpy_int64)


register_adapter(np.float64, addapt_numpy_float64)
register_adapter(np.int64, addapt_numpy_int64)


# =============================================================================
# ---- Object-Relational Mapping
# =============================================================================
Base = declarative_base()


class Location(Base):
    """
    An object used to map the 'Localisation' table of the RSESQ database.
    """
    __tablename__ = 'localisation'
    __table_args__ = ({"schema": "rsesq"})

    loc_common_name = Column('nom_communn', String)
    latitude = Column('latitude_8', Float)
    longitude = Column(Float)
    is_station_active = Column('station_active', Boolean)
    loc_notes = Column('remarque', String)
    loc_id = Column(String, primary_key=True)
    loc_geom = Column('geom', Geometry('POINT', 4326))

    def __repr__(self):
        return format_sqlobject_repr(self)


class GenericNumericalValue(Base):
    """
    An object used to map the 'generique' table of the
    RSESQ database.
    """
    __tablename__ = 'generique'
    __table_args__ = ({"schema": "resultats"})

    gen_num_value_id = Column('generic_res_id', Integer, primary_key=True)
    gen_num_value = Column('valeur_num', Float)
    # Relation with table resultats.observation
    observation_uuid = Column('observation_uuid', UUID(as_uuid=True))
    # Relation with table librairies.xm_observed_property
    obs_property_id = Column('obs_property_id', Integer)
    gen_num_value_notes = Column('gen_note', String)

    def __repr__(self):
        return format_sqlobject_repr(self)


class SamplingFeature(Base):
    """
    An object used to map the 'elements_caracteristique' table of the
    RSESQ database.
    """
    __tablename__ = 'elements_caracteristique'
    __table_args__ = ({"schema": "rsesq"})

    sampling_feature_uuid = Column(
        'elemcarac_uuid', UUID(as_uuid=True), primary_key=True)
    # Relation with table librairies.elem_interest
    interest_id = Column('interet_id', String)
    loc_id = Column(Integer, ForeignKey('rsesq.localisation.loc_id'))

    __mapper_args__ = {'polymorphic_on': interest_id}

    def __repr__(self):
        return format_sqlobject_repr(self)


class ObservationWell(SamplingFeature):
    """
    An object used to map the observation wells of the RSESQ.
    """
    __mapper_args__ = {'polymorphic_identity': 1}
    obs_well_id = Column('elemcarac_nom', VARCHAR(length=250))
    obs_well_notes = Column('elemcarac_note', TEXT(length=None))


class Observation(Base):
    __tablename__ = 'observation'
    __table_args__ = ({"schema": "rsesq"})

    observation_uuid = Column('observation_uuid', String, primary_key=True)
    sampling_feature_uuid = Column('elemcarac_uuid', String)
    process_uuid = Column('process_uuid', String)
    obs_datetime = Column('date_relv_hg', DateTime)
    # Relation with table librairies.lib_obs_parameter
    param_id = Column('param_id', Integer)

    def __repr__(self):
        return format_sqlobject_repr(self)


class ObservationProperty(Base):
    __tablename__ = 'xm_observed_property'
    __table_args__ = ({"schema": "librairies"})

    obs_property_id = Column('obs_property_id', Integer, primary_key=True)
    obs_property_name = Column('observed_property', Integer, primary_key=True)
    obs_property_desc = Column('observed_property_description', String)
    obs_property_units = Column('unit', String)

    def __repr__(self):
        return format_sqlobject_repr(self)


class Sondes(Base):
    __tablename__ = 'sonde_caracteristiques'
    __table_args__ = ({"schema": "metadonnees"})

    sonde_uuid = Column('no_sonde_uuid', UUID(as_uuid=True), primary_key=True)
    sonde_serial_no = Column('no_sonde', String)
    date_reception = Column('date_reception', DateTime)
    date_withdrawal = Column('date_retrait', DateTime)
    in_repair = Column('en_reparation', Boolean)
    out_of_order = Column('hors_service', Boolean)
    lost = Column('perdue', Boolean)
    off_network = Column('hors_reseau', Boolean)
    sonde_notes = Column('remarque', String)

    sonde_model_id = Column(
        'instrument_id', Integer,
        ForeignKey('librairies.lib_instrument_mddep.instrument_id'))


class SondeInstallations(Base):
    __tablename__ = 'sonde_installation'
    __table_args__ = ({"schema": "processus"})

    installation_id = Column('deploiement_id', String, primary_key=True)
    logger_id = Column('no_sonde', String)
    obs_well_id = Column('no_piezometre', String)


class SondeModels(Base):
    __tablename__ = 'lib_instrument_mddep'
    __table_args__ = ({"schema": "librairies"})

    sonde_model_id = Column('instrument_id', Integer, primary_key=True)
    sonde_brand = Column('instrument_marque', String)
    sonde_model = Column('instrument_model', String)


class TimeSeriesChannels(Base):
    __tablename__ = 'canal_temporel'
    __table_args__ = ({"schema": "resultats"})

    channel_uuid = Column('canal_uuid', String, primary_key=True)
    channel_id = Column('canal_id', Integer)
    observation_uuid = Column('observation_uuid', String)
    # Relation with table librairies.xm_observed_property
    obs_property_id = Column('obs_property_id', Integer)

    def __repr__(self):
        return format_sqlobject_repr(self)


class TimeSeriesData(Base):
    __tablename__ = 'temporel_corrige'
    __table_args__ = ({"schema": "resultats"})

    datetime = Column('date_heure', DateTime, primary_key=True)
    value = Column('valeur', Float, primary_key=True)
    # Relation with table resultats.canal_temporel
    channel_id = Column('canal_id', Integer, primary_key=True)


# =============================================================================
# ---- Accessor
# =============================================================================
class DatabaseAccessorRSESQ(DatabaseAccessor):
    """
    Manage the connection and requests to a RSESQ database.
    """

    def __init__(self, database, username, password, hostname, port,
                 client_encoding='utf8'):
        super().__init__()
        self._database = database
        self._username = username
        self._password = password
        self._hostname = hostname
        self._port = port
        self._client_encoding = client_encoding

        # create a SQL Alchemy engine.
        self._engine = self._create_engine()

        # create a session.
        Session = sessionmaker(bind=self._engine)
        self._session = Session()

    # ---- Database connection
    def _create_engine(self):
        """Create a SQL Alchemy engine."""
        database_url = URL('postgresql',
                           username=self._username,
                           password=self._password,
                           host=self._hostname,
                           port=self._port,
                           database=self._database)

        return create_engine(database_url,
                             isolation_level="AUTOCOMMIT",
                             client_encoding=self._client_encoding,
                             echo=False)

    def is_connected(self):
        """Return whether a connection to a database is currently active."""
        if self._connection is None:
            return False
        else:
            return not self._connection.closed

    def connect(self):
        """
        Create a new connection object to communicate with the database.
        """
        try:
            self._connection = self._engine.connect()
        except DBAPIError as e:
            self._connection = None
            self._connection_error = e
        else:
            self._connection_error = None

    def close_connection(self):
        """
        Close the current connection with the database.
        """
        self._engine.dispose()
        self._connection = None

    # ---- Locations
    def _get_location(self, loc_id):
        """
        Return the sqlalchemy Location object corresponding to the
        specified location ID.
        """
        location = (
            self._session.query(Location)
            .filter(Location.loc_id == loc_id)
            .one()
            )
        return location

    # ---- Observation Wells
    @property
    def observation_wells(self):
        """
        Return the list of observation wells that are saved in the
        database.
        """
        obs_well_ids = (
            self._session.query(ObservationWell.obs_well_id)
            .order_by(ObservationWell.obs_well_id)
            .all()
            )
        return [obj.obs_well_id for obj in obs_well_ids]

    def _get_obs_well_sampling_feature_uuid(self, obs_well_id):
        """
        Return the sampling feature UUID corresponding the the observation
        well common ID that is used to reference the well in the monitoring
        network (not the database).
        """
        sampling_feature_uuid = (
            self._session.query(ObservationWell.sampling_feature_uuid)
            .filter(ObservationWell.obs_well_id == obs_well_id)
            .one()
            .sampling_feature_uuid
            )
        return sampling_feature_uuid

    def _get_observation_well(self, sampling_feature_uuid):
        """
        Return the sqlalchemy ObservationWell object corresponding to the
        specified sampling feature UUID.
        """
        obs_well = (
            self._session.query(ObservationWell)
            .filter(ObservationWell.sampling_feature_uuid ==
                    sampling_feature_uuid)
            .one()
            )
        return obs_well

    def set_observation_wells_data(self, sampling_feature_id, attribute_name,
                                   attribute_value):
        """
        Save in the database the new attribute value for the observation well
        corresponding to the specified sampling feature ID.
        """
        obs_well = self._get_observation_well(sampling_feature_id)

        note_attrs = [
            'common_name', 'aquifer_type', 'confinement', 'aquifer_code',
            'in_recharge_zone', 'is_influenced', 'is_station_active',
            'obs_well_notes']

        if attribute_name in ['obs_well_id']:
            setattr(obs_well, attribute_name, attribute_value)
        elif attribute_name in note_attrs:
            index = note_attrs.index(attribute_name)
            label = [
                'nom_commu', 'aquifere', 'nappe', 'code_aqui', 'zone_rechar',
                'influences', 'station_active', 'remarque'][index]

            notes = [n.strip() for n in obs_well.obs_well_notes.split(r'||')]
            notes[index] = '{}: {}'.format(label, attribute_value)
            obs_well.obs_well_notes = r' || '.join(notes)
        elif attribute_name in ['latitude', 'longitude']:
            location = self._get_location(obs_well.loc_id)
            setattr(location, attribute_name, attribute_value)

            # We also need to update the postgis geometry object for the
            # location.
            location.loc_geom = WKTElement(
                'POINT({} {})'.format(location.longitude, location.latitude),
                srid=4326)
        elif attribute_name in ['municipality']:
            location = self._get_location(obs_well.loc_id)
            location.loc_notes = (
                ' || municipalité : {}'.format(attribute_value))

        # Commit changes to the BD.
        self._session.commit()

    def get_observation_wells_data(self):
        """
        Return a :class:`pandas.DataFrame` containing the information related
        to the observation wells that are saved in the database.
        """
        query = (
            self._session.query(ObservationWell,
                                Location.latitude,
                                Location.longitude,
                                Location.loc_notes)
            .filter(Location.loc_id == ObservationWell.loc_id)
            .order_by(ObservationWell.obs_well_id)
            ).with_labels()
        obs_wells = pd.read_sql_query(
            query.statement, query.session.bind, coerce_float=True)

        # Rename the column names to that expected by the api.
        columns_map = map_table_column_names(
            Location, ObservationWell, with_labels=True)
        obs_wells.rename(columns_map, axis='columns', inplace=True)

        # Reformat notes correctly.
        keys_in_notes = ['common_name', 'aquifer_type', 'confinement',
                         'aquifer_code', 'in_recharge_zone',
                         'is_influenced', 'is_station_active',
                         'obs_well_notes']
        split_notes = obs_wells['obs_well_notes'].str.split(r'\|\|')
        obs_wells.drop(labels='obs_well_notes', axis=1, inplace=True)
        for i, key in enumerate(keys_in_notes):
            obs_wells[key] = (
                split_notes.str[i].str.split(':').str[1].str.strip())
            obs_wells[key] = obs_wells[key][obs_wells[key] != 'NULL']

        # Convert to bool.
        obs_wells['is_station_active'] = (
            obs_wells['is_station_active']
            .map({'True': True, 'False': False}))

        obs_wells['municipality'] = (
            obs_wells['loc_notes'].str.split(':').str[1].str.strip())

        # Set the index to the observation well ids.
        obs_wells.set_index(
            'sampling_feature_uuid', inplace=True, drop=True)

        # Replace nan by None.
        obs_wells = obs_wells.where(obs_wells.notnull(), None)

        # Save the dtype of the indexes and the name of the table.
        obs_wells.index_dtype = type(
            inspect(ObservationWell).primary_key[0].type).__name__
        obs_wells.name = 'observation_wells_data'
        return obs_wells

    # ---- Sonde Brands and Models Library
    def _get_sonde(self, sonde_id):
        """
        Return the sqlalchemy Sondes object corresponding to the
        specified sonde ID.
        """
        sonde = (
            self._session.query(Sondes)
            .filter(Sondes.sonde_uuid == sonde_id)
            .one()
            )
        return sonde

    def get_sonde_models_lib(self):
        """
        Return a :class:`pandas.DataFrame` containing the information related
        to sonde brands and models.
        """
        query = (
            self._session.query(SondeModels)
            .order_by(SondeModels.sonde_brand,
                      SondeModels.sonde_model)
            ).with_labels()
        sonde_models = pd.read_sql_query(
            query.statement, query.session.bind, coerce_float=True)

        # Rename the column names to that expected by the api.
        columns_map = map_table_column_names(SondeModels, with_labels=True)
        sonde_models.rename(columns_map, axis='columns', inplace=True)

        # Combine the brand and model into a same field.
        sonde_models['sonde_brand_model'] = (
            sonde_models[['sonde_brand', 'sonde_model']]
            .apply(lambda x: ' '.join(x), axis=1))

        # Set the index to the observation well ids.
        sonde_models.set_index('sonde_model_id', inplace=True, drop=True)

        # Save the dtype of the indexes and the name of the table.
        sonde_models.index_dtype = type(
            inspect(SondeModels).primary_key[0].type).__name__
        sonde_models.name = 'sonde_models_lib'

        return sonde_models

    # ---- Sondes Inventory
    def get_sondes_data(self):
        """
        Return a :class:`pandas.DataFrame` containing the information related
        to the sondes used to monitor groundwater properties in the wells.
        """
        query = (
            self._session.query(Sondes)
            .filter(SondeModels.sonde_model_id == Sondes.sonde_model_id)
            .order_by(SondeModels.sonde_brand,
                      SondeModels.sonde_model,
                      Sondes.sonde_serial_no)
            ).with_labels()
        sondes = pd.read_sql_query(
            query.statement, query.session.bind, coerce_float=True)

        # Rename the column names to that expected by the api.
        columns_map = map_table_column_names(
            Sondes, SondeModels, with_labels=True)
        sondes.rename(columns_map, axis='columns', inplace=True)

        # Strip timezone info since it is not set correctly in the
        # BD anyway.
        sondes['date_reception'] = (
            sondes['date_reception'].dt.tz_localize(None))
        sondes['date_withdrawal'] = (
            sondes['date_withdrawal'].dt.tz_localize(None))

        # Strip the hour portion since it doesn't make sense here.
        sondes['date_reception'] = sondes['date_reception'].dt.date
        sondes['date_withdrawal'] = sondes['date_withdrawal'].dt.date

        # Set the index to the observation well ids.
        sondes.set_index('sonde_uuid', inplace=True, drop=True)

        # Save the dtype of the indexes and the name of the table.
        sondes.index_dtype = type(
            inspect(Sondes).primary_key[0].type).__name__
        sondes.name = 'sondes_data'
        return sondes

    def set_sondes_data(self, sonde_id, attribute_name, attribute_value):
        """
        Save in the database the new attribute value for the sonde
        corresponding to the specified sonde UID.
        """
        sonde = self._get_sonde(sonde_id)
        setattr(sonde, attribute_name, attribute_value)
        self._session.commit()

    # ---- Monitored properties
    @property
    def monitored_properties(self):
        """
        Returns the list of properties for which time data is stored in the
        database.
        """
        obs_prop_ids = (
            self._session.query(ObservationProperty.obs_property_name)
            .filter(TimeSeriesChannels.obs_property_id ==
                    ObservationProperty.obs_property_id)
            .distinct(ObservationProperty.obs_property_name)
            .all())
        return [obj.obs_property_name for obj in obs_prop_ids]

    def get_monitored_property_name(self, monitored_property):
        """
        Return the common human readable name for the corresponding
        monitored property.
        """
        return (
            self._session.query(ObservationProperty)
            .filter(ObservationProperty.obs_property_name ==
                    monitored_property)
            .one()
            .obs_property_desc)

    def get_monitored_property_units(self, monitored_property):
        """
        Return the units in which the time data for this monitored property
        are saved in the database.
        """
        return (
            self._session.query(ObservationProperty)
            .filter(ObservationProperty.obs_property_name ==
                    monitored_property)
            .one()
            .obs_property_units)

    def get_monitored_property_color(self, monitored_property):
        return {'NIV_EAU': 'blue',
                'TEMP_EAU': 'red',
                'COND_ELEC': 'cyan'
                }[monitored_property]

    # ---- Timeseries
    def get_timeseries_for_obs_well(self, sampling_feature_uuid,
                                    monitored_property):
        """
        Return a :class:`TimeSeriesGroup` object containing the
        :class:`TimeSeries` objects holding the data acquired for the
        specified monitored property in the observation well corresponding
        to the specified sampling feature ID. .
        """
        # Get the observation property id that is used to reference in the
        # database the corresponding monitored property.
        obs_property_id = (
            self._session.query(ObservationProperty.obs_property_id)
            .filter(ObservationProperty.obs_property_name ==
                    monitored_property)
            .one()
            .obs_property_id
            )

        # Define a query to fetch the timseries data from the database.
        query = (
            self._session.query(TimeSeriesData.value,
                                TimeSeriesData.datetime,
                                TimeSeriesData.channel_id)
            .filter(TimeSeriesChannels.obs_property_id == obs_property_id)
            .filter(Observation.sampling_feature_uuid == sampling_feature_uuid)
            .filter(Observation.observation_uuid ==
                    TimeSeriesChannels.observation_uuid)
            .filter(TimeSeriesData.channel_id == TimeSeriesChannels.channel_id)
            .order_by(TimeSeriesData.datetime, TimeSeriesData.channel_id)
            ).with_labels()

        # Fetch the data from the database and store them in a pandas
        # Series using datetimes as index.
        data = pd.read_sql_query(
            query.statement, query.session.bind, coerce_float=True)
        columns_map = map_table_column_names(
            Observation, TimeSeriesChannels, TimeSeriesData, with_labels=True)
        data.rename(columns_map, axis='columns', inplace=True)

        data['datetime'] = pd.to_datetime(
            data['datetime'], format="%Y-%m-%d %H:%M:%S")

        # For each channel, store the data in a time series object and
        # add it to the monitored property object.
        tseries_group = TimeSeriesGroup(
            monitored_property,
            self.get_monitored_property_name(monitored_property),
            self.get_monitored_property_units(monitored_property),
            yaxis_inverted=(monitored_property == 'NIV_EAU')
            )

        # Check for duplicates along the time axis and drop the duplicated
        # entries if any.
        duplicated = data.duplicated(subset='datetime')
        nbr_duplicated = len(duplicated[duplicated])
        if nbr_duplicated:
            print(("Warning: {} duplicated {} entrie(s) were found while "
                   "fetching these data."
                   ).format(nbr_duplicated, monitored_property))
            data.drop_duplicates(subset='datetime', inplace=True)
        tseries_group.nbr_duplicated = nbr_duplicated

        # Set the index.
        data.set_index(['datetime'], drop=True, inplace=True)

        # Split the data in channels.
        for channel_id in data['channel_id'].unique():
            channel_data = data[data['channel_id'] == channel_id]
            tseries_group.add_timeseries(TimeSeries(
                pd.Series(channel_data['value'], index=channel_data.index),
                tseries_id=channel_id,
                tseries_name=(
                    self.get_monitored_property_name(monitored_property)),
                tseries_units=(
                    self.get_monitored_property_units(monitored_property)),
                tseries_color=(
                    self.get_monitored_property_color(monitored_property))
                ))

        return tseries_group

    def execute(self, sql_request, **kwargs):
        """Execute a SQL statement construct and return a ResultProxy."""
        try:
            return self._connection.execute(sql_request, **kwargs)
        except ProgrammingError as p:
            print("Permission error for user {}".format(self.user))
            raise p

    # ---- Manual mesurements
    def get_manual_measurements(self):
        """
        Return a :class:`pandas.DataFrame` containing the water level manual
        measurements made in the observation wells for the entire monitoring
        network.
        """
        # Define a query to fetch the water level manual measurements
        # from the database.
        query = (
            self._session.query(
                GenericNumericalValue.gen_num_value.label('value'),
                GenericNumericalValue.gen_num_value_notes.label('notes'),
                GenericNumericalValue.gen_num_value_id,
                Observation.obs_datetime.label('datetime'),
                Observation.sampling_feature_uuid)
            .filter(GenericNumericalValue.obs_property_id == 2)
            .filter(GenericNumericalValue.observation_uuid ==
                    Observation.observation_uuid)
            .order_by(GenericNumericalValue.gen_num_value_id)
            ).with_labels()
        measurements = pd.read_sql_query(
            query.statement, query.session.bind, coerce_float=True)

        # Rename the column names to that expected by the api.
        columns_map = map_table_column_names(
            GenericNumericalValue, Observation, with_labels=True)
        measurements.rename(columns_map, axis='columns', inplace=True)

        # Set the index to the observation well ids.
        measurements.set_index(
<<<<<<< HEAD
            'manual_measurement_id', inplace=True, drop=True)

        # Save the dtype of the indexes and the name of the table.
        measurements.index_dtype = type(
            inspect(ManualMeasurements).primary_key[0].type).__name__
        measurements.name = 'manual_measurements'
=======
            'gen_num_value_id', inplace=True, drop=True)
>>>>>>> b4db2e51
        return measurements

    def set_manual_measurements(self, gen_num_value_id, attribute_name,
                                attribute_value):
        """
        Save in the database the new attribute value for the manual
        measurement corresponding to the specified id.
        """
        measurement = (
            self._session.query(GenericNumericalValue)
            .filter(GenericNumericalValue.gen_num_value_id == gen_num_value_id)
            .one()
            )
        if attribute_name == 'sampling_feature_uuid':
            observation = self._get_observation(measurement.observation_uuid)
            observation.sampling_feature_uuid = attribute_value
        elif attribute_name == 'datetime':
            observation = self._get_observation(measurement.observation_uuid)
            observation.obs_datetime = attribute_value
        elif attribute_name == 'value':
            measurement.gen_num_value = float(attribute_value)
        elif attribute_name == 'notes':
            measurement.gen_num_value_notes = attribute_value
        self._session.commit()

    # ---- Private methods
    def _get_observation(self, observation_uuid):
        """
        Return the observation related to the given uuid.
        """
        return (self._session.query(Observation)
                .filter(Observation.observation_uuid == observation_uuid)
                .one())


if __name__ == "__main__":
    from sardes.config.database import get_dbconfig

    dbconfig = get_dbconfig('rsesq_postgresql')
    accessor = DatabaseAccessorRSESQ(**dbconfig)

    accessor.connect()
    obs_wells = accessor.get_observation_wells_data()
    sonde_data = accessor.get_sondes_data()
    sonde_models = accessor.get_sonde_models_lib()
    manual_measurements = accessor.get_manual_measurements()

    sampling_feature_uuid = accessor._get_obs_well_sampling_feature_uuid(
        '01030001')
    wlevel = accessor.get_timeseries_for_obs_well(
        sampling_feature_uuid, 'NIV_EAU').timeseries[0]

    accessor.close_connection()<|MERGE_RESOLUTION|>--- conflicted
+++ resolved
@@ -16,14 +16,9 @@
 from geoalchemy2.elements import WKTElement
 import numpy as np
 import pandas as pd
-<<<<<<< HEAD
-from sqlalchemy import create_engine, extract, func
-from sqlalchemy import Column, DateTime, Float, ForeignKey, Integer, String
-=======
 from psycopg2.extensions import register_adapter, AsIs
 from sqlalchemy import create_engine
-from sqlalchemy import Column, Integer, String, Float, DateTime
->>>>>>> b4db2e51
+from sqlalchemy import Column, DateTime, Float, ForeignKey, Integer, String
 from sqlalchemy.dialects.postgresql import UUID
 from sqlalchemy.inspection import inspect
 from sqlalchemy.exc import DBAPIError, ProgrammingError
@@ -696,16 +691,7 @@
 
         # Set the index to the observation well ids.
         measurements.set_index(
-<<<<<<< HEAD
-            'manual_measurement_id', inplace=True, drop=True)
-
-        # Save the dtype of the indexes and the name of the table.
-        measurements.index_dtype = type(
-            inspect(ManualMeasurements).primary_key[0].type).__name__
-        measurements.name = 'manual_measurements'
-=======
             'gen_num_value_id', inplace=True, drop=True)
->>>>>>> b4db2e51
         return measurements
 
     def set_manual_measurements(self, gen_num_value_id, attribute_name,
